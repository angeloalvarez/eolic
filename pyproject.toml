[tool.poetry]
name = "eolic"
version = "0.1.0"
description = ""
authors = ["Thiago Goslar <thiarthur1@gmail.com>"]
readme = "readme.md"
packages = [{ include = "eolic" }]
license = "MIT"
homepage = "https://github.com/thiarthur/eolic"
repository = "https://github.com/thiarthur/eolic"
documentation = "https://github.com/thiarthur/eolic/tree/master/docs"

[tool.poetry.dependencies]
python = "^3.9,<4.0"
pydantic = "^2.8.2"
requests = "^2.32.3"
fastapi = { version="*", optional= true }
uvicorn = { version="*", optional= true }
celery = { version="*", optional= true }

[tool.poetry.extras]
fastapi = ["fastapi", "uvicorn"]
celery = ["celery"]
all = ["fastapi", "uvicorn", "celery"]

[tool.poetry.group.dev.dependencies]
black = "^24.4.2"
flake8 = "^7.1.0"
mypy = "^1.10.1"
types-requests = "^2.32.0.20240622"
pre-commit = "^3.7.1"
pydocstyle = "^6.3.0"
flake8-pyproject = "^1.2.3"
commitizen = "^3.28.0"
httpx = "^0.27.0"
<<<<<<< HEAD
=======

>>>>>>> aaba7a67

[tool.poetry.group.test.dependencies]
pytest = "^8.2.2"
pytest-mock = "^3.14.0"
pytest-cov = "^5.0.0"
pytest-order = "^1.2.1"
pytest-asyncio = "^0.23.8"

[tool.commitizen]
name = "cz_conventional_commits"
tag_format = "$version"
version_scheme = "pep440"
version_provider = "poetry"
update_changelog_on_bump = true
major_version_zero = true

[build-system]
requires = ["poetry-core"]
build-backend = "poetry.core.masonry.api"

[tool.mypy]
exclude = ["tests/"]

[tool.flake8]
max-line-length = 105

[tool.pydocstyle]
match = '((?!.run).)*\.py'

[tool.bandit]
exclude_dirs = ["tests/"]

[tool.pytest.ini_options]
asyncio_mode = "auto"<|MERGE_RESOLUTION|>--- conflicted
+++ resolved
@@ -33,10 +33,6 @@
 flake8-pyproject = "^1.2.3"
 commitizen = "^3.28.0"
 httpx = "^0.27.0"
-<<<<<<< HEAD
-=======
-
->>>>>>> aaba7a67
 
 [tool.poetry.group.test.dependencies]
 pytest = "^8.2.2"
@@ -59,6 +55,8 @@
 
 [tool.mypy]
 exclude = ["tests/"]
+no_namespace_packages = true
+ignore_missing_imports = true
 
 [tool.flake8]
 max-line-length = 105
