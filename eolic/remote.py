--- conflicted
+++ resolved
@@ -9,17 +9,11 @@
 
 import logging
 from abc import ABC, abstractmethod
-<<<<<<< HEAD
-from concurrent.futures import Future, ThreadPoolExecutor
 from enum import Enum
-from typing import Any, Dict, List, Union
-
-=======
-from typing import Any, Dict, List
->>>>>>> aaba7a67
+from typing import Any, Dict, List, Optional, Union
 import requests
 
-from eolic.task_manager import TaskManager
+from .task_manager import TaskManager
 
 from .helpers.coroutines import run_coroutine
 
@@ -30,7 +24,7 @@
     EventRemoteURLTarget,
     EventRemoteCeleryTarget,
 )
-from .utils import is_module_installed, get_module
+from .helpers.modules import is_module_installed, get_module
 
 
 class EventRemoteTargetHandler(TaskManager):
@@ -90,23 +84,18 @@
             )
 
         elif event_remote_target_type == EventRemoteTargetType.celery:
-
-            event_target_kwargs = {
-                "type": event_remote_target_type,
-                "address": target.get("address"),
-                "events": target.get("events"),
-            }
-
-            if target.get("queue_name"):
-                event_target_kwargs.update({"queue_name": target.get("queue_name")})
-
-            if target.get("function_name"):
-                event_target_kwargs.update(
-                    {"function_name": target.get("function_name")}
-                )
-
-            return EventRemoteCeleryTarget(**event_target_kwargs)
-
+            address = str(target["address"])
+            events: Optional[List[Any]] = target.get("events")
+            queue_name = str(target.get("queue_name"))
+            function_name = str(target.get("function_name"))
+
+            return EventRemoteCeleryTarget(
+                type=event_remote_target_type,
+                address=address,
+                events=events,
+                queue_name=queue_name,
+                function_name=function_name,
+            )
         return EventRemoteTarget(**target)
 
     def register(self, target: Any) -> None:
@@ -267,7 +256,7 @@
 
         self.celery = get_module("celery").Celery(self.target.address)
 
-    def dispatch(self, event: Any, *args, **kwargs) -> None:
+    async def dispatch(self, event: Any, *args, **kwargs) -> None:
         """
         Dispatch the event to the URL remote target.
 
